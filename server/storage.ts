--- conflicted
+++ resolved
@@ -131,13 +131,10 @@
   getLatestDocumentVersion(parentDocumentId: string): Promise<Document | undefined>;
   createDocument(document: InsertDocument): Promise<Document>;
   updateDocument(id: string, updates: Partial<InsertDocument>): Promise<Document | undefined>;
-<<<<<<< HEAD
-=======
   createDocumentVersion(originalDocumentId: string, newDocument: InsertDocument): Promise<Document>;
   approveDocument(id: string, approvedBy: string, comments?: string): Promise<Document | undefined>;
   rejectDocument(id: string, reviewedBy: string, comments: string): Promise<Document | undefined>;
   archiveDocument(id: string, reason: string): Promise<Document | undefined>;
->>>>>>> 315d2706
   deleteDocument(id: string): Promise<boolean>;
   
   // Document comments
@@ -660,18 +657,12 @@
   async updateDocument(id: string, updates: Partial<InsertDocument>): Promise<Document | undefined> {
     const [updatedDocument] = await db
       .update(documents)
-<<<<<<< HEAD
-      .set({ ...updates, updatedAt: new Date().toISOString() })
-=======
       .set({ ...updates, updatedAt: new Date() })
->>>>>>> 315d2706
       .where(eq(documents.id, id))
       .returning();
     return updatedDocument;
   }
 
-<<<<<<< HEAD
-=======
   async createDocumentVersion(originalDocumentId: string, newDocument: Partial<InsertDocument>): Promise<Document> {
     // Get the original document to inherit properties
     const originalDoc = await this.getDocument(originalDocumentId);
@@ -762,8 +753,6 @@
       .returning();
     return archivedDocument;
   }
-
->>>>>>> 315d2706
   async deleteDocument(id: string): Promise<boolean> {
     const result = await db.delete(documents).where(eq(documents.id, id));
     return (result.rowCount ?? 0) > 0;
