--- conflicted
+++ resolved
@@ -1,1075 +1,867 @@
-import { useState, useEffect } from "react";
-import { useQuery, useMutation, useQueryClient } from "@tanstack/react-query";
-import { apiRequest } from "@/lib/queryClient";
-import { Button } from "@/components/ui/button";
-import { Input } from "@/components/ui/input";
-import { Label } from "@/components/ui/label";
-import { Textarea } from "@/components/ui/textarea";
-import { Card, CardContent, CardHeader, CardTitle } from "@/components/ui/card";
-import { Badge } from "@/components/ui/badge";
-import { Dialog, DialogContent, DialogHeader, DialogTitle } from "@/components/ui/dialog";
-import { Select, SelectContent, SelectItem, SelectTrigger, SelectValue } from "@/components/ui/select";
-import { toast } from "@/hooks/use-toast";
-import { Tabs, TabsContent, TabsList, TabsTrigger } from "@/components/ui/tabs";
-import { 
-  Upload, 
-  Search, 
-  Filter, 
-  Download, 
-  Eye, 
-  Edit3, 
-  MoreVertical, 
-  FileText, 
-  Image, 
-  FileSpreadsheet, 
-  FileText as FilePdf, 
-  FileVideo,
-  Share,
-  Archive,
-  Clock,
-  User,
-  Calendar,
-  CheckCircle2,
-  XCircle,
-  MessageSquare,
-  History,
-  FolderOpen,
-  Tag,
-  Shield,
-  Database,
-  ExternalLink
-} from "lucide-react";
-import { DropdownMenu, DropdownMenuContent, DropdownMenuItem, DropdownMenuTrigger } from "@/components/ui/dropdown-menu";
-
-interface Document {
-  id: string;
-  name: string;
-  description?: string;
-  type: string;
-  category: string;
-  fileName: string;
-  filePath: string;
-  fileSize: number;
-  mimeType: string;
-  version: number;
-  parentDocumentId?: string;
-  versionNotes?: string;
-  status: 'draft' | 'review' | 'approved' | 'rejected' | 'archived';
-  accessLevel: 'public' | 'internal' | 'confidential' | 'project_team';
-  tags: string[];
-  propertyId?: string;
-  milestoneId?: string;
-  uploadedBy: string;
-  approvedBy?: string;
-  approvedAt?: string;
-  lastModifiedBy: string;
-  isArchived: boolean;
-  archiveReason?: string;
-  createdAt: string;
-  updatedAt: string;
-}
-
-interface UploadFormData {
-  name: string;
-  description: string;
-  type: string;
-  category: string;
-  propertyId: string;
-  milestoneId: string;
-  tags: string;
-  accessLevel: string;
-  file: File | null;
-}
-
-const DOCUMENT_TYPES = [
-  'contract', 'invoice', 'receipt', 'permit', 'plan', 'specification', 
-  'report', 'photo', 'video', 'correspondence', 'legal', 'other'
-];
-
-const DOCUMENT_CATEGORIES = [
-  'permits', 'contracts', 'financial', 'plans', 'photos', 'reports', 
-  'correspondence', 'legal', 'safety', 'quality', 'other'
-];
-
-const ACCESS_LEVELS = [
-  { value: 'public', label: 'Public', icon: '🌐' },
-  { value: 'internal', label: 'Internal', icon: '🏢' },
-  { value: 'project_team', label: 'Project Team', icon: '👥' },
-  { value: 'confidential', label: 'Confidential', icon: '🔒' },
-];
-
-const STATUS_COLORS = {
-  draft: 'bg-gray-100 text-gray-800',
-  review: 'bg-yellow-100 text-yellow-800',
-  approved: 'bg-green-100 text-green-800',
-  rejected: 'bg-red-100 text-red-800',
-  archived: 'bg-gray-100 text-gray-600',
-};
-
-export default function Documents() {
-  const [searchQuery, setSearchQuery] = useState("");
-  const [filters, setFilters] = useState({
-    category: "",
-    type: "",
-    status: "",
-    accessLevel: "",
-    propertyId: "",
-  });
-  const [showUploadDialog, setShowUploadDialog] = useState(false);
-  const [selectedDocument, setSelectedDocument] = useState<Document | null>(null);
-  const [showDocumentDetails, setShowDocumentDetails] = useState(false);
-  const [activeTab, setActiveTab] = useState('browse');
-  const [uploadForm, setUploadForm] = useState<UploadFormData>({
-    name: "",
-    description: "",
-    type: "",
-    category: "",
-    propertyId: "",
-    milestoneId: "",
-    tags: "",
-    accessLevel: "project_team",
-    file: null,
-  });
-
-  const queryClient = useQueryClient();
-
-  // Fetch documents
-  const { data: documents = [], isLoading } = useQuery({
-    queryKey: ['/api/documents'],
-    queryFn: () => apiRequest('/api/documents')
-  });
-
-  // Fetch projects for dropdown
-  const { data: projects = [] } = useQuery({
-    queryKey: ['/api/properties'],
-    queryFn: () => apiRequest('/api/properties')
-  });
-
-  // Upload mutation
-  const uploadMutation = useMutation({
-    mutationFn: async (formData: FormData) => {
-      return await apiRequest('/api/documents', {
-        method: 'POST',
-        body: formData,
-      });
-    },
-    onSuccess: () => {
-      queryClient.invalidateQueries({ queryKey: ['/api/documents'] });
-      setShowUploadDialog(false);
-      setUploadForm({
-        name: "",
-        description: "",
-        type: "",
-        category: "",
-        propertyId: "",
-        milestoneId: "",
-        tags: "",
-        accessLevel: "project_team",
-        file: null,
-      });
-      toast({
-        title: "Success",
-        description: "Document uploaded successfully",
-      });
-    },
-    onError: (error) => {
-      toast({
-        title: "Error",
-        description: "Failed to upload document",
-        variant: "destructive",
-      });
-    },
-  });
-
-  const handleUpload = () => {
-    if (!uploadForm.file || !uploadForm.name || !uploadForm.category) {
-      toast({
-        title: "Error",
-        description: "Please fill in all required fields",
-        variant: "destructive",
-      });
-      return;
-    }
-
-    const formData = new FormData();
-    formData.append('file', uploadForm.file);
-    formData.append('name', uploadForm.name);
-    formData.append('description', uploadForm.description);
-    formData.append('type', uploadForm.type);
-    formData.append('category', uploadForm.category);
-    formData.append('propertyId', uploadForm.propertyId);
-    formData.append('milestoneId', uploadForm.milestoneId);
-    formData.append('accessLevel', uploadForm.accessLevel);
-    formData.append('tags', JSON.stringify(uploadForm.tags.split(',').map(t => t.trim()).filter(t => t)));
-
-    uploadMutation.mutate(formData);
-  };
-
-  const getFileIcon = (mimeType: string) => {
-    if (mimeType.startsWith('image/')) return <Image className="w-5 h-5" />;
-    if (mimeType.includes('pdf')) return <FilePdf className="w-5 h-5" />;
-    if (mimeType.includes('spreadsheet') || mimeType.includes('excel')) return <FileSpreadsheet className="w-5 h-5" />;
-    if (mimeType.startsWith('video/')) return <FileVideo className="w-5 h-5" />;
-    return <FileText className="w-5 h-5" />;
-  };
-
-  const formatFileSize = (bytes: number) => {
-    if (bytes === 0) return '0 Bytes';
-    const k = 1024;
-    const sizes = ['Bytes', 'KB', 'MB', 'GB'];
-    const i = Math.floor(Math.log(bytes) / Math.log(k));
-    return parseFloat((bytes / Math.pow(k, i)).toFixed(2)) + ' ' + sizes[i];
-  };
-
-  const getStatusBadge = (status: string) => {
-    const icons = {
-      draft: <Edit3 className="w-3 h-3" />,
-      review: <Clock className="w-3 h-3" />,
-      approved: <CheckCircle2 className="w-3 h-3" />,
-      rejected: <XCircle className="w-3 h-3" />,
-      archived: <Archive className="w-3 h-3" />,
-    };
-
-    return (
-      <Badge className={`${STATUS_COLORS[status as keyof typeof STATUS_COLORS]} flex items-center gap-1`}>
-        {icons[status as keyof typeof icons]}
-        {status.charAt(0).toUpperCase() + status.slice(1)}
-      </Badge>
-    );
-  };
-
-  return (
-<<<<<<< HEAD
-    <div className="min-h-screen bg-gradient-to-br from-black via-gray-900 to-black p-6">
-=======
-    <div className="min-h-screen airy-space p-6">
->>>>>>> 221ff87f
-      {/* Glass morphism background overlay */}
-      <div className="fixed inset-0 bg-gradient-to-br from-black/60 via-gray-900/40 to-black/60 backdrop-blur-2xl pointer-events-none" />
-      
-      {/* Header Section */}
-      <div className="relative z-10 mb-8">
-<<<<<<< HEAD
-        <div className="text-center mb-8">
-          <h1 className="text-4xl font-bold bg-gradient-to-r from-blue-400 via-gray-300 to-white bg-clip-text text-transparent mb-2">
-            Document Management
-          </h1>
-          <p className="text-gray-300 text-lg">Organize, version, and collaborate on project documents</p>
-        </div>
-
-        {/* Main Feature Cards Grid */}
-        <div className="grid grid-cols-1 md:grid-cols-2 lg:grid-cols-3 gap-6 mb-8">
-          {/* File Browser */}
-          <div className="bg-white/[0.15] backdrop-blur-lg border border-white/[0.1] shadow-lg shadow-white/10 rounded-3xl p-6">
-            <div className="flex items-center gap-3 mb-4">
-              <div className="w-12 h-12 bg-blue-500/20 rounded-2xl flex items-center justify-center">
-                <FolderOpen className="w-6 h-6 text-blue-400" />
-              </div>
-              <h3 className="text-xl font-semibold text-white">File Browser</h3>
-            </div>
-            <p className="text-gray-300 mb-4 text-sm">Browse and organize project files with advanced filtering and sorting.</p>
-            <Button 
-              className="w-full bg-blue-600 hover:bg-blue-700 text-white"
-              onClick={() => setActiveTab('browse')}
-              data-testid="button-browse-files"
-            >
-              Browse Files
-            </Button>
-          </div>
-
-          {/* Bulk Upload */}
-          <div className="bg-white/[0.15] backdrop-blur-lg border border-white/[0.1] shadow-lg shadow-white/10 rounded-3xl p-6">
-            <div className="flex items-center gap-3 mb-4">
-              <div className="w-12 h-12 bg-blue-500/20 rounded-2xl flex items-center justify-center">
-                <Upload className="w-6 h-6 text-blue-400" />
-              </div>
-              <h3 className="text-xl font-semibold text-white">Bulk Upload</h3>
-            </div>
-            <p className="text-gray-300 mb-4 text-sm">Upload multiple files simultaneously with automatic categorization.</p>
-            <Button 
-              onClick={() => setShowUploadDialog(true)}
-              className="w-full bg-blue-600 hover:bg-blue-700 text-white"
-              data-testid="button-upload-documents"
-            >
-              Upload Documents
-            </Button>
-          </div>
-
-          {/* Version Control */}
-          <div className="bg-white/[0.15] backdrop-blur-lg border border-white/[0.1] shadow-lg shadow-white/10 rounded-3xl p-6">
-            <div className="flex items-center gap-3 mb-4">
-              <div className="w-12 h-12 bg-gray-500/20 rounded-2xl flex items-center justify-center">
-                <History className="w-6 h-6 text-gray-400" />
-              </div>
-              <h3 className="text-xl font-semibold text-white">Version Control</h3>
-            </div>
-            <p className="text-gray-300 mb-4 text-sm">Track document versions and maintain revision history.</p>
-            <Button 
-              className="w-full bg-blue-600 hover:bg-blue-700 text-white"
-              onClick={() => setActiveTab('versions')}
-              data-testid="button-manage-versions"
-            >
-              Manage Versions
-            </Button>
-          </div>
-
-          {/* Access Control */}
-          <div className="bg-white/[0.15] backdrop-blur-lg border border-white/[0.1] shadow-lg shadow-white/10 rounded-3xl p-6">
-            <div className="flex items-center gap-3 mb-4">
-              <div className="w-12 h-12 bg-blue-500/20 rounded-2xl flex items-center justify-center">
-                <Shield className="w-6 h-6 text-blue-400" />
-              </div>
-              <h3 className="text-xl font-semibold text-white">Access Control</h3>
-            </div>
-            <p className="text-gray-300 mb-4 text-sm">Manage user permissions and secure document access.</p>
-            <Button 
-              className="w-full bg-blue-600 hover:bg-blue-700 text-white"
-              onClick={() => setActiveTab('access')}
-              data-testid="button-manage-access"
-            >
-              Manage Access
-            </Button>
-          </div>
-
-          {/* Advanced Search */}
-          <div className="bg-white/[0.15] backdrop-blur-lg border border-white/[0.1] shadow-lg shadow-white/10 rounded-3xl p-6">
-            <div className="flex items-center gap-3 mb-4">
-              <div className="w-12 h-12 bg-gray-500/20 rounded-2xl flex items-center justify-center">
-                <Search className="w-6 h-6 text-gray-400" />
-              </div>
-              <h3 className="text-xl font-semibold text-white">Advanced Search</h3>
-            </div>
-            <p className="text-gray-300 mb-4 text-sm">Search documents by content, metadata, and project association.</p>
-            <Button 
-              className="w-full bg-blue-600 hover:bg-blue-700 text-white"
-              onClick={() => setActiveTab('search')}
-              data-testid="button-search-documents"
-            >
-              Search Documents
-            </Button>
-          </div>
-=======
-        <div className="glass-panel p-6">
-          <div className="text-center mb-8">
-            <h1 className="text-4xl font-bold bg-gradient-to-r from-blue-600 via-sky-500 to-indigo-500 bg-clip-text text-transparent mb-2">
-              Document Management
-            </h1>
-            <p className="text-gray-700 text-lg">Organize, version, and collaborate on project documents</p>
-          </div>
-
-          {/* Upload Button */}
-          <div className="flex justify-end">
-            <Dialog open={showUploadDialog} onOpenChange={setShowUploadDialog}>
-              <DialogTrigger asChild>
-                <Button className="bg-blue-600 hover:bg-blue-700 text-white">
-                  <Upload className="w-5 h-5 mr-2" />
-                  Upload Document
-                </Button>
-              </DialogTrigger>
-              <DialogContent className="glass-panel max-w-2xl">
-                <DialogHeader>
-                  <DialogTitle className="text-2xl font-bold bg-gradient-to-r from-indigo-800 to-purple-700 bg-clip-text text-transparent">
-                    Upload New Document
-                  </DialogTitle>
-                </DialogHeader>
-                
-                <div className="space-y-4 mt-6">
-                  <div>
-                    <Label htmlFor="file">File *</Label>
-                    <Input
-                      id="file"
-                      type="file"
-                      onChange={(e) => setUploadForm({ ...uploadForm, file: e.target.files?.[0] || null })}
-                      className="glass-input"
-                      data-testid="input-file-upload"
-                    />
-                  </div>
-
-                  <div>
-                    <Label htmlFor="name">Document Name *</Label>
-                    <Input
-                      id="name"
-                      value={uploadForm.name}
-                      onChange={(e) => setUploadForm({ ...uploadForm, name: e.target.value })}
-                      placeholder="Enter document name"
-                      className="glass-input"
-                      data-testid="input-document-name"
-                    />
-                  </div>
-
-                  <div>
-                    <Label htmlFor="description">Description</Label>
-                    <Textarea
-                      id="description"
-                      value={uploadForm.description}
-                      onChange={(e) => setUploadForm({ ...uploadForm, description: e.target.value })}
-                      placeholder="Enter document description"
-                      className="glass-input"
-                      data-testid="textarea-document-description"
-                    />
-                  </div>
-
-                  <div className="grid grid-cols-2 gap-4">
-                    <div>
-                      <Label htmlFor="category">Category *</Label>
-                      <Select
-                        value={uploadForm.category}
-                        onValueChange={(value) => setUploadForm({ ...uploadForm, category: value })}
-                      >
-                        <SelectTrigger className="glass-input" data-testid="select-document-category">
-                          <SelectValue placeholder="Select category" />
-                        </SelectTrigger>
-                        <SelectContent>
-                          {DOCUMENT_CATEGORIES.map((category) => (
-                            <SelectItem key={category} value={category}>
-                              {category.charAt(0).toUpperCase() + category.slice(1)}
-                            </SelectItem>
-                          ))}
-                        </SelectContent>
-                      </Select>
+          import { useState, useEffect } from "react";
+          import { useQuery, useMutation, useQueryClient } from "@tanstack/react-query";
+          import { apiRequest } from "@/lib/queryClient";
+          import { Button } from "@/components/ui/button";
+          import { Input } from "@/components/ui/input";
+          import { Label } from "@/components/ui/label";
+          import { Textarea } from "@/components/ui/textarea";
+          import { Card, CardContent, CardHeader, CardTitle } from "@/components/ui/card";
+          import { Badge } from "@/components/ui/badge";
+          import { Dialog, DialogContent, DialogHeader, DialogTitle, DialogTrigger } from "@/components/ui/dialog";
+          import { Select, SelectContent, SelectItem, SelectTrigger, SelectValue } from "@/components/ui/select";
+          import { toast } from "@/hooks/use-toast";
+          import { Tabs, TabsContent, TabsList, TabsTrigger } from "@/components/ui/tabs";
+          import { 
+            Upload, 
+            Search, 
+            Filter, 
+            Download, 
+            Eye, 
+            Edit3, 
+            MoreVertical, 
+            FileText, 
+            Image, 
+            FileSpreadsheet, 
+            FileText as FilePdf, 
+            FileVideo,
+            Share,
+            Archive,
+            Clock,
+            User,
+            Calendar,
+            CheckCircle2,
+            XCircle,
+            MessageSquare,
+            History,
+            FolderOpen,
+            Tag,
+            Shield,
+            Database,
+            ExternalLink
+          } from "lucide-react";
+          import { DropdownMenu, DropdownMenuContent, DropdownMenuItem, DropdownMenuTrigger } from "@/components/ui/dropdown-menu";
+
+          interface Document {
+            id: string;
+            name: string;
+            description?: string;
+            type: string;
+            category: string;
+            fileName: string;
+            filePath: string;
+            fileSize: number;
+            mimeType: string;
+            version: number;
+            parentDocumentId?: string;
+            versionNotes?: string;
+            status: 'draft' | 'review' | 'approved' | 'rejected' | 'archived';
+            accessLevel: 'public' | 'internal' | 'confidential' | 'project_team';
+            tags: string[];
+            propertyId?: string;
+            milestoneId?: string;
+            uploadedBy: string;
+            approvedBy?: string;
+            approvedAt?: string;
+            lastModifiedBy: string;
+            isArchived: boolean;
+            archiveReason?: string;
+            createdAt: string;
+            updatedAt: string;
+          }
+
+          interface UploadFormData {
+            name: string;
+            description: string;
+            type: string;
+            category: string;
+            propertyId: string;
+            milestoneId: string;
+            tags: string;
+            accessLevel: string;
+            file: File | null;
+          }
+
+          const DOCUMENT_TYPES = [
+            'contract', 'invoice', 'receipt', 'permit', 'plan', 'specification', 
+            'report', 'photo', 'video', 'correspondence', 'legal', 'other'
+          ];
+
+          const DOCUMENT_CATEGORIES = [
+            'permits', 'contracts', 'financial', 'plans', 'photos', 'reports', 
+            'correspondence', 'legal', 'safety', 'quality', 'other'
+          ];
+
+          const ACCESS_LEVELS = [
+            { value: 'public', label: 'Public', icon: '🌐' },
+            { value: 'internal', label: 'Internal', icon: '🏢' },
+            { value: 'project_team', label: 'Project Team', icon: '👥' },
+            { value: 'confidential', label: 'Confidential', icon: '🔒' },
+          ];
+
+          const STATUS_COLORS = {
+            draft: 'bg-gray-100 text-gray-800',
+            review: 'bg-yellow-100 text-yellow-800',
+            approved: 'bg-green-100 text-green-800',
+            rejected: 'bg-red-100 text-red-800',
+            archived: 'bg-gray-100 text-gray-600',
+          };
+
+          export default function Documents() {
+            const [searchQuery, setSearchQuery] = useState("");
+            const [filters, setFilters] = useState({
+              category: "",
+              type: "",
+              status: "",
+              accessLevel: "",
+              propertyId: "",
+            });
+            const [showUploadDialog, setShowUploadDialog] = useState(false);
+            const [selectedDocument, setSelectedDocument] = useState<Document | null>(null);
+            const [showDocumentDetails, setShowDocumentDetails] = useState(false);
+            const [uploadForm, setUploadForm] = useState<UploadFormData>({
+              name: "",
+              description: "",
+              type: "",
+              category: "",
+              propertyId: "",
+              milestoneId: "",
+              tags: "",
+              accessLevel: "project_team",
+              file: null,
+            });
+
+            const queryClient = useQueryClient();
+
+            // Fetch documents with search and filters
+            const { data: documents = [], isLoading } = useQuery({
+              queryKey: ['/api/documents', searchQuery, filters],
+              queryFn: () => {
+                const params = new URLSearchParams();
+                if (searchQuery) params.append('search', searchQuery);
+                Object.entries(filters).forEach(([key, value]) => {
+                  if (value && value !== 'all') params.append(key, value);
+                });
+                return apiRequest(`/api/documents?${params.toString()}`);
+              }
+            });
+
+            // Fetch projects for filtering
+            const { data: projects = [] } = useQuery({
+              queryKey: ['/api/properties'],
+              queryFn: () => apiRequest('/api/properties')
+            });
+
+            // Upload mutation
+            const uploadMutation = useMutation({
+              mutationFn: async (formData: FormData) => {
+                return await apiRequest('/api/documents', {
+                  method: 'POST',
+                  body: formData,
+                });
+              },
+              onSuccess: () => {
+                queryClient.invalidateQueries({ queryKey: ['/api/documents'] });
+                setShowUploadDialog(false);
+                setUploadForm({
+                  name: "",
+                  description: "",
+                  type: "",
+                  category: "",
+                  propertyId: "",
+                  milestoneId: "",
+                  tags: "",
+                  accessLevel: "project_team",
+                  file: null,
+                });
+                toast({
+                  title: "Success",
+                  description: "Document uploaded successfully",
+                });
+              },
+              onError: (error) => {
+                toast({
+                  title: "Error",
+                  description: "Failed to upload document",
+                  variant: "destructive",
+                });
+              },
+            });
+
+            // Status update mutations
+            const approveDocumentMutation = useMutation({
+              mutationFn: ({ id, comments }: { id: string; comments?: string }) =>
+                apiRequest(`/api/documents/${id}/approve`, {
+                  method: 'POST',
+                  body: JSON.stringify({ comments }),
+                }),
+              onSuccess: () => {
+                queryClient.invalidateQueries({ queryKey: ['/api/documents'] });
+                toast({ title: "Success", description: "Document approved successfully" });
+              },
+            });
+
+            const rejectDocumentMutation = useMutation({
+              mutationFn: ({ id, comments }: { id: string; comments: string }) =>
+                apiRequest(`/api/documents/${id}/reject`, {
+                  method: 'POST',
+                  body: JSON.stringify({ comments }),
+                }),
+              onSuccess: () => {
+                queryClient.invalidateQueries({ queryKey: ['/api/documents'] });
+                toast({ title: "Success", description: "Document rejected" });
+              },
+            });
+
+            const archiveDocumentMutation = useMutation({
+              mutationFn: ({ id, reason }: { id: string; reason: string }) =>
+                apiRequest(`/api/documents/${id}/archive`, {
+                  method: 'POST',
+                  body: JSON.stringify({ reason }),
+                }),
+              onSuccess: () => {
+                queryClient.invalidateQueries({ queryKey: ['/api/documents'] });
+                toast({ title: "Success", description: "Document archived" });
+              },
+            });
+
+            const handleUpload = () => {
+              if (!uploadForm.file || !uploadForm.name || !uploadForm.category) {
+                toast({
+                  title: "Error",
+                  description: "Please fill in all required fields",
+                  variant: "destructive",
+                });
+                return;
+              }
+
+              const formData = new FormData();
+              formData.append('file', uploadForm.file);
+              formData.append('name', uploadForm.name);
+              formData.append('description', uploadForm.description);
+              formData.append('type', uploadForm.type);
+              formData.append('category', uploadForm.category);
+              formData.append('propertyId', uploadForm.propertyId);
+              formData.append('milestoneId', uploadForm.milestoneId);
+              formData.append('accessLevel', uploadForm.accessLevel);
+              formData.append('tags', JSON.stringify(uploadForm.tags.split(',').map(t => t.trim()).filter(t => t)));
+
+              uploadMutation.mutate(formData);
+            };
+
+            const getFileIcon = (mimeType: string) => {
+              if (mimeType.startsWith('image/')) return <Image className="w-5 h-5" />;
+              if (mimeType === 'application/pdf') return <FilePdf className="w-5 h-5" />;
+              if (mimeType.includes('spreadsheet') || mimeType.includes('excel')) return <FileSpreadsheet className="w-5 h-5" />;
+              if (mimeType.startsWith('video/')) return <FileVideo className="w-5 h-5" />;
+              return <FileText className="w-5 h-5" />;
+            };
+
+            const formatFileSize = (bytes: number) => {
+              if (bytes === 0) return '0 Bytes';
+              const k = 1024;
+              const sizes = ['Bytes', 'KB', 'MB', 'GB'];
+              const i = Math.floor(Math.log(bytes) / Math.log(k));
+              return parseFloat((bytes / Math.pow(k, i)).toFixed(2)) + ' ' + sizes[i];
+            };
+
+            const getStatusBadge = (status: string) => {
+              const icons = {
+                draft: <Edit3 className="w-3 h-3" />,
+                review: <Clock className="w-3 h-3" />,
+                approved: <CheckCircle2 className="w-3 h-3" />,
+                rejected: <XCircle className="w-3 h-3" />,
+                archived: <Archive className="w-3 h-3" />,
+              };
+
+              return (
+                <Badge className={`${STATUS_COLORS[status as keyof typeof STATUS_COLORS]} flex items-center gap-1`}>
+                  {icons[status as keyof typeof icons]}
+                  {status.charAt(0).toUpperCase() + status.slice(1)}
+                </Badge>
+              );
+            };
+
+            return (
+              <div className="min-h-screen airy-space p-6">
+                {/* Glass morphism background overlay */}
+                <div className="fixed inset-0 bg-gradient-to-br from-white/40 via-white/20 to-white/10 backdrop-blur-2xl pointer-events-none" />
+
+                {/* Header Section */}
+                <div className="relative z-10 mb-8">
+                  <div className="glass-panel p-6">
+                    <div className="text-center mb-8">
+                      <h1 className="text-4xl font-bold bg-gradient-to-r from-blue-600 via-sky-500 to-indigo-500 bg-clip-text text-transparent mb-2">
+                        Document Management
+                      </h1>
+                      <p className="text-gray-700 text-lg">Organize, version, and collaborate on project documents</p>
                     </div>
 
-                    <div>
-                      <Label htmlFor="type">Type</Label>
-                      <Select
-                        value={uploadForm.type}
-                        onValueChange={(value) => setUploadForm({ ...uploadForm, type: value })}
-                      >
-                        <SelectTrigger className="glass-input" data-testid="select-document-type">
-                          <SelectValue placeholder="Select type" />
-                        </SelectTrigger>
-                        <SelectContent>
-                          {DOCUMENT_TYPES.map((type) => (
-                            <SelectItem key={type} value={type}>
-                              {type.charAt(0).toUpperCase() + type.slice(1)}
-                            </SelectItem>
-                          ))}
-                        </SelectContent>
-                      </Select>
-                    </div>
-                  </div>
-
-                  <div className="grid grid-cols-2 gap-4">
-                    <div>
-                      <Label htmlFor="propertyId">Project</Label>
-                      <Select
-                        value={uploadForm.propertyId}
-                        onValueChange={(value) => setUploadForm({ ...uploadForm, propertyId: value })}
-                      >
-                        <SelectTrigger className="glass-input" data-testid="select-document-project">
-                          <SelectValue placeholder="Select project" />
-                        </SelectTrigger>
-                        <SelectContent>
-                          {projects.map((project: any) => (
-                            <SelectItem key={project.id} value={project.id}>
-                              {project.name}
-                            </SelectItem>
-                          ))}
-                        </SelectContent>
-                      </Select>
-                    </div>
-
-                    <div>
-                      <Label htmlFor="accessLevel">Access Level</Label>
-                      <Select
-                        value={uploadForm.accessLevel}
-                        onValueChange={(value) => setUploadForm({ ...uploadForm, accessLevel: value })}
-                      >
-                        <SelectTrigger className="glass-input" data-testid="select-access-level">
-                          <SelectValue placeholder="Select access level" />
-                        </SelectTrigger>
-                        <SelectContent>
-                          {ACCESS_LEVELS.map((level) => (
-                            <SelectItem key={level.value} value={level.value}>
-                              <span className="flex items-center gap-2">
-                                {level.icon} {level.label}
-                              </span>
-                            </SelectItem>
-                          ))}
-                        </SelectContent>
-                      </Select>
-                    </div>
-                  </div>
-
-                  <div>
-                    <Label htmlFor="tags">Tags (comma-separated)</Label>
-                    <Input
-                      id="tags"
-                      value={uploadForm.tags}
-                      onChange={(e) => setUploadForm({ ...uploadForm, tags: e.target.value })}
-                      placeholder="e.g., contract, important, legal"
-                      className="glass-input"
-                      data-testid="input-document-tags"
-                    />
-                  </div>
->>>>>>> 221ff87f
-
-          {/* Export & Backup */}
-          <div className="bg-white/[0.15] backdrop-blur-lg border border-white/[0.1] shadow-lg shadow-white/10 rounded-3xl p-6">
-            <div className="flex items-center gap-3 mb-4">
-              <div className="w-12 h-12 bg-blue-500/20 rounded-2xl flex items-center justify-center">
-                <Database className="w-6 h-6 text-blue-400" />
-              </div>
-              <h3 className="text-xl font-semibold text-white">Export & Backup</h3>
-            </div>
-            <p className="text-gray-300 mb-4 text-sm">Export document collections and create automated backups.</p>
-            <Button 
-              className="w-full bg-blue-600 hover:bg-blue-700 text-white"
-              onClick={() => setActiveTab('export')}
-              data-testid="button-export-files"
-            >
-              Export Files
-            </Button>
-          </div>
-        </div>
-      </div>
-
-<<<<<<< HEAD
-      {/* Upload Dialog - Working functionality preserved */}
-      <Dialog open={showUploadDialog} onOpenChange={setShowUploadDialog}>
-        <DialogContent className="bg-gradient-to-br from-gray-900/80 via-black/60 to-gray-800/80 backdrop-blur-2xl border border-gray-700/30 max-w-2xl">
-          <DialogHeader>
-            <DialogTitle className="text-2xl font-bold bg-gradient-to-r from-blue-400 to-white bg-clip-text text-transparent">
-              Upload New Document
-            </DialogTitle>
-          </DialogHeader>
-          
-          <div className="space-y-4 mt-6">
-            <div>
-              <Label htmlFor="file">File *</Label>
-              <Input
-                id="file"
-                type="file"
-                onChange={(e) => setUploadForm({ ...uploadForm, file: e.target.files?.[0] || null })}
-                className="bg-gray-800/50 border-gray-600/30 text-white"
-                data-testid="input-file-upload"
-              />
-            </div>
-
-            <div>
-              <Label htmlFor="name">Document Name *</Label>
-              <Input
-                id="name"
-                value={uploadForm.name}
-                onChange={(e) => setUploadForm({ ...uploadForm, name: e.target.value })}
-                placeholder="Enter document name"
-                className="bg-gray-800/50 border-gray-600/30 text-white"
-                data-testid="input-document-name"
-              />
-            </div>
-
-            <div>
-              <Label htmlFor="description">Description</Label>
-              <Textarea
-                id="description"
-                value={uploadForm.description}
-                onChange={(e) => setUploadForm({ ...uploadForm, description: e.target.value })}
-                placeholder="Enter document description"
-                className="bg-gray-800/50 border-gray-600/30 text-white"
-                data-testid="textarea-document-description"
-              />
-            </div>
-
-            <div className="grid grid-cols-2 gap-4">
-              <div>
-                <Label htmlFor="category">Category *</Label>
-                <Select
-                  value={uploadForm.category}
-                  onValueChange={(value) => setUploadForm({ ...uploadForm, category: value })}
-                >
-                  <SelectTrigger className="bg-gray-800/50 border-gray-600/30 text-white" data-testid="select-document-category">
-                    <SelectValue placeholder="Select category" />
-                  </SelectTrigger>
-                  <SelectContent>
-                    {DOCUMENT_CATEGORIES.map((category) => (
-                      <SelectItem key={category} value={category}>
-                        {category.charAt(0).toUpperCase() + category.slice(1)}
-                      </SelectItem>
-                    ))}
-                  </SelectContent>
-                </Select>
-              </div>
-=======
-      {/* Search and Filters */}
-      <div className="relative z-10 mb-8">
-        <div className="glass-panel p-6">
-          <div className="flex flex-col lg:flex-row gap-4">
-            {/* Search Input */}
-            <div className="flex-1 relative">
-              <Search className="absolute left-3 top-1/2 transform -translate-y-1/2 text-gray-400" />
-              <Input
-                placeholder="Search documents..."
-                className="glass-input pl-10"
-                value={searchQuery}
-                onChange={(e) => setSearchQuery(e.target.value)}
-              />
-            </div>
-
-            {/* Filters */}
-            <div className="flex flex-wrap gap-3">
-              <Select value={filters.category} onValueChange={(value) => setFilters({ ...filters, category: value })}>
-                <SelectTrigger className="glass-input w-40">
-                  <SelectValue placeholder="Category" />
-                </SelectTrigger>
-                <SelectContent>
-                  <SelectItem value="all">All Categories</SelectItem>
-                  {DOCUMENT_CATEGORIES.map((category) => (
-                    <SelectItem key={category} value={category}>
-                      {category.charAt(0).toUpperCase() + category.slice(1)}
-                    </SelectItem>
-                  ))}
-                </SelectContent>
-              </Select>
-
-              <Select value={filters.status} onValueChange={(value) => setFilters({ ...filters, status: value })}>
-                <SelectTrigger className="w-32 glass-input" data-testid="filter-status">
-                  <SelectValue placeholder="Status" />
-                </SelectTrigger>
-                <SelectContent>
-                  <SelectItem value="all">All Status</SelectItem>
-                  <SelectItem value="draft">Draft</SelectItem>
-                  <SelectItem value="review">Review</SelectItem>
-                  <SelectItem value="approved">Approved</SelectItem>
-                  <SelectItem value="rejected">Rejected</SelectItem>
-                  <SelectItem value="archived">Archived</SelectItem>
-                </SelectContent>
-              </Select>
-
-              <Select value={filters.propertyId} onValueChange={(value) => setFilters({ ...filters, propertyId: value })}>
-                <SelectTrigger className="glass-input w-40" data-testid="filter-project">
-                  <SelectValue placeholder="Project" />
-                </SelectTrigger>
-                <SelectContent>
-                  <SelectItem value="all">All Projects</SelectItem>
-                  {projects.map((project: any) => (
-                    <SelectItem key={project.id} value={project.id}>
-                      {project.name}
-                    </SelectItem>
-                  ))}
-                </SelectContent>
-              </Select>
->>>>>>> 221ff87f
-
-              <div>
-                <Label htmlFor="type">Type</Label>
-                <Select
-                  value={uploadForm.type}
-                  onValueChange={(value) => setUploadForm({ ...uploadForm, type: value })}
-                >
-                  <SelectTrigger className="bg-gray-800/50 border-gray-600/30 text-white" data-testid="select-document-type">
-                    <SelectValue placeholder="Select type" />
-                  </SelectTrigger>
-                  <SelectContent>
-                    {DOCUMENT_TYPES.map((type) => (
-                      <SelectItem key={type} value={type}>
-                        {type.charAt(0).toUpperCase() + type.slice(1)}
-                      </SelectItem>
-                    ))}
-                  </SelectContent>
-                </Select>
-              </div>
-            </div>
-
-            <div className="grid grid-cols-2 gap-4">
-              <div>
-                <Label htmlFor="propertyId">Project</Label>
-                <Select
-                  value={uploadForm.propertyId}
-                  onValueChange={(value) => setUploadForm({ ...uploadForm, propertyId: value })}
-                >
-                  <SelectTrigger className="bg-gray-800/50 border-gray-600/30 text-white" data-testid="select-document-project">
-                    <SelectValue placeholder="Select project" />
-                  </SelectTrigger>
-                  <SelectContent>
-                    {projects.map((project: any) => (
-                      <SelectItem key={project.id} value={project.id}>
-                        {project.name}
-                      </SelectItem>
-                    ))}
-                  </SelectContent>
-                </Select>
-              </div>
-
-              <div>
-                <Label htmlFor="accessLevel">Access Level</Label>
-                <Select
-                  value={uploadForm.accessLevel}
-                  onValueChange={(value) => setUploadForm({ ...uploadForm, accessLevel: value })}
-                >
-                  <SelectTrigger className="bg-gray-800/50 border-gray-600/30 text-white" data-testid="select-access-level">
-                    <SelectValue placeholder="Select access level" />
-                  </SelectTrigger>
-                  <SelectContent>
-                    {ACCESS_LEVELS.map((level) => (
-                      <SelectItem key={level.value} value={level.value}>
-                        <span className="flex items-center gap-2">
-                          {level.icon} {level.label}
-                        </span>
-                      </SelectItem>
-                    ))}
-                  </SelectContent>
-                </Select>
-              </div>
-            </div>
-
-            <div>
-              <Label htmlFor="tags">Tags (comma-separated)</Label>
-              <Input
-                id="tags"
-                value={uploadForm.tags}
-                onChange={(e) => setUploadForm({ ...uploadForm, tags: e.target.value })}
-                placeholder="e.g., contract, important, legal"
-                className="bg-gray-800/50 border-gray-600/30 text-white"
-                data-testid="input-document-tags"
-              />
-            </div>
-
-            <div className="flex justify-end gap-3 pt-4">
-              <Button 
-                variant="outline" 
-                onClick={() => setShowUploadDialog(false)}
-                className="bg-gray-800/50 border-gray-600/30 text-white"
-                data-testid="button-cancel-upload"
-              >
-                Cancel
-              </Button>
-              <Button 
-                onClick={handleUpload}
-                disabled={uploadMutation.isPending}
-                className="bg-gradient-to-r from-indigo-600 to-purple-600 hover:from-indigo-700 hover:to-purple-700"
-                data-testid="button-confirm-upload"
-              >
-                {uploadMutation.isPending ? 'Uploading...' : 'Upload Document'}
-              </Button>
-            </div>
-          </div>
-        </DialogContent>
-      </Dialog>
-
-<<<<<<< HEAD
-      {/* Recent Documents Section */}
-      <div className="relative z-10 mb-8">
-        <div className="bg-white/[0.15] backdrop-blur-lg border border-white/[0.1] shadow-lg shadow-white/10 rounded-3xl p-6">
-          <h2 className="text-2xl font-bold text-white mb-6">Recent Documents</h2>
-          
-          {isLoading ? (
-            <div className="space-y-4">
-              {[...Array(3)].map((_, i) => (
-                <div key={i} className="animate-pulse">
-                  <div className="h-16 bg-gray-200/50 rounded-xl"></div>
-                </div>
-              ))}
-            </div>
-          ) : documents.length === 0 ? (
-            <div className="text-center py-12">
-              <FolderOpen className="w-16 h-16 text-gray-400 mx-auto mb-4" />
-              <h3 className="text-lg font-semibold text-gray-300 mb-2">No documents yet</h3>
-              <p className="text-gray-400 mb-4">Upload your first document to get started</p>
-              <Button 
-                onClick={() => setShowUploadDialog(true)}
-                className="bg-gradient-to-r from-indigo-600 to-purple-600 hover:from-indigo-700 hover:to-purple-700"
-              >
-                <Upload className="w-4 h-4 mr-2" />
-                Upload Document
-              </Button>
-            </div>
-          ) : (
-            <div className="space-y-4">
-              {documents.slice(0, 5).map((doc: Document) => (
-                <div key={doc.id} className="bg-white/[0.15] backdrop-blur-lg border border-white/[0.1] shadow-lg shadow-white/10 rounded-2xl p-4 hover:bg-white/[0.2] transition-all duration-300 cursor-pointer">
-                  <div className="flex items-center gap-4">
-                    <div className="w-12 h-12 bg-indigo-100 rounded-xl flex items-center justify-center">
-                      {getFileIcon(doc.mimeType)}
-                    </div>
-                    <div className="flex-1">
-                      <h3 className="font-semibold text-gray-900">{doc.name}</h3>
-                      <div className="flex items-center gap-4 text-sm text-gray-600 mt-1">
-                        <span>{doc.category}</span>
-                        <span>•</span>
-                        <span>{formatFileSize(doc.fileSize)}</span>
-                        <span>•</span>
-                        <span>Uploaded {new Date(doc.createdAt).toLocaleDateString()}</span>
-=======
-      {/* Documents Grid */}
-      <div className="relative z-10">
-        <div className="grid grid-cols-1 md:grid-cols-2 lg:grid-cols-3 gap-6">
-          {documents.map((document: Document) => (
-            <div key={document.id} className="glass-panel p-4 hover:shadow-2xl transition-all duration-300">
-              <CardHeader className="pb-3">
-                <div className="flex items-start justify-between">
-                  <div className="flex items-center gap-3 flex-1">
-                    <div className="p-2 bg-gradient-to-br from-indigo-100 to-purple-100 rounded-lg">
-                      {getFileIcon(document.mimeType)}
-                    </div>
-                    <div className="flex-1 min-w-0">
-                      <CardTitle className="text-sm font-semibold text-gray-800 truncate" title={document.name}>
-                        {document.name}
-                      </CardTitle>
-                      <p className="text-xs text-gray-500 mt-1">
-                        v{document.version} • {formatFileSize(document.fileSize)}
-                      </p>
-                    </div>
-                  </div>
-                  
-                  <DropdownMenu>
-                    <DropdownMenuTrigger asChild>
-                      <Button variant="ghost" size="sm" className="opacity-0 group-hover:opacity-100 transition-opacity">
-                        <MoreVertical className="w-4 h-4" />
-                      </Button>
-                    </DropdownMenuTrigger>
-                    <DropdownMenuContent align="end" className="bg-white/95 backdrop-blur border-white/20">
-                      <DropdownMenuItem onClick={() => { setSelectedDocument(document); setShowDocumentDetails(true); }}>
-                        <Eye className="w-4 h-4 mr-2" />
-                        View Details
-                      </DropdownMenuItem>
-                      <DropdownMenuItem>
-                        <Download className="w-4 h-4 mr-2" />
-                        Download
-                      </DropdownMenuItem>
-                      <DropdownMenuItem>
-                        <Share className="w-4 h-4 mr-2" />
-                        Share
-                      </DropdownMenuItem>
-                      {document.status === 'review' && (
-                        <>
-                          <DropdownMenuItem onClick={() => approveDocumentMutation.mutate({ id: document.id })}>
-                            <CheckCircle2 className="w-4 h-4 mr-2" />
-                            Approve
-                          </DropdownMenuItem>
-                          <DropdownMenuItem onClick={() => rejectDocumentMutation.mutate({ id: document.id, comments: 'Rejected via quick action' })}>
-                            <XCircle className="w-4 h-4 mr-2" />
-                            Reject
-                          </DropdownMenuItem>
-                        </>
-                      )}
-                      <DropdownMenuItem 
-                        onClick={() => archiveDocumentMutation.mutate({ id: document.id, reason: 'Archived via quick action' })}
-                        className="text-red-600"
-                      >
-                        <Archive className="w-4 h-4 mr-2" />
-                        Archive
-                      </DropdownMenuItem>
-                    </DropdownMenuContent>
-                  </DropdownMenu>
-                </div>
-              </CardHeader>
-
-              <CardContent className="space-y-4">
-                <div className="flex items-center justify-between">
-                  {getStatusBadge(document.status)}
-                  <Badge variant="outline" className="text-xs">
-                    {document.category}
-                  </Badge>
-                </div>
-
-                {document.description && (
-                  <p className="text-sm text-gray-600 line-clamp-2">
-                    {document.description}
-                  </p>
-                )}
-
-                {document.tags && document.tags.length > 0 && (
-                  <div className="flex flex-wrap gap-1">
-                    {document.tags.slice(0, 3).map((tag, index) => (
-                      <Badge key={index} variant="secondary" className="text-xs bg-indigo-100 text-indigo-700">
-                        <Tag className="w-3 h-3 mr-1" />
-                        {tag}
-                      </Badge>
-                    ))}
-                    {document.tags.length > 3 && (
-                      <Badge variant="secondary" className="text-xs bg-gray-100 text-gray-600">
-                        +{document.tags.length - 3}
-                      </Badge>
-                    )}
-                  </div>
-                )}
-
-                <div className="flex items-center justify-between text-xs text-gray-500">
-                  <div className="flex items-center gap-1">
-                    <User className="w-3 h-3" />
-                    {document.uploadedBy}
-                  </div>
-                  <div className="flex items-center gap-1">
-                    <Calendar className="w-3 h-3" />
-                    {new Date(document.createdAt).toLocaleDateString()}
-                  </div>
-                </div>
-              </CardContent>
-            </div>
-          ))}
-        </div>
-      </div>
-
-      {/* Document Details Dialog */}
-      <Dialog open={showDocumentDetails} onOpenChange={setShowDocumentDetails}>
-        <DialogContent className="glass-panel max-w-4xl max-h-[90vh] overflow-y-auto">
-          {selectedDocument && (
-            <>
-              <DialogHeader>
-                <DialogTitle className="text-2xl font-bold bg-gradient-to-r from-indigo-800 to-purple-700 bg-clip-text text-transparent flex items-center gap-3">
-                  {getFileIcon(selectedDocument.mimeType)}
-                  {selectedDocument.name}
-                </DialogTitle>
-              </DialogHeader>
-
-              <Tabs defaultValue="details" className="mt-6">
-                <TabsList className="grid w-full grid-cols-4 bg-white/50">
-                  <TabsTrigger value="details">Details</TabsTrigger>
-                  <TabsTrigger value="versions">Versions</TabsTrigger>
-                  <TabsTrigger value="comments">Comments</TabsTrigger>
-                  <TabsTrigger value="sharing">Sharing</TabsTrigger>
-                </TabsList>
-
-                <TabsContent value="details" className="space-y-6 mt-6">
-                  <div className="grid grid-cols-2 gap-6">
-                    <div className="space-y-4">
-                      <div>
-                        <Label className="text-sm font-medium text-gray-700">Description</Label>
-                        <p className="text-sm text-gray-600 mt-1">
-                          {selectedDocument.description || 'No description provided'}
-                        </p>
-                      </div>
-                      
-                      <div>
-                        <Label className="text-sm font-medium text-gray-700">Category</Label>
-                        <p className="text-sm text-gray-600 mt-1 capitalize">{selectedDocument.category}</p>
-                      </div>
-                      
-                      <div>
-                        <Label className="text-sm font-medium text-gray-700">Type</Label>
-                        <p className="text-sm text-gray-600 mt-1 capitalize">{selectedDocument.type}</p>
-                      </div>
-
-                      <div>
-                        <Label className="text-sm font-medium text-gray-700">Tags</Label>
-                        <div className="flex flex-wrap gap-1 mt-1">
-                          {selectedDocument.tags && selectedDocument.tags.length > 0 ? (
-                            selectedDocument.tags.map((tag, index) => (
-                              <Badge key={index} variant="secondary" className="text-xs">
-                                {tag}
-                              </Badge>
-                            ))
-                          ) : (
-                            <p className="text-sm text-gray-500">No tags</p>
-                          )}
-                        </div>
->>>>>>> 221ff87f
-                      </div>
-                    </div>
-                    <div className="flex items-center gap-2">
-                      {getStatusBadge(doc.status)}
-                      <DropdownMenu>
-                        <DropdownMenuTrigger asChild>
-                          <Button variant="ghost" size="sm">
-                            <MoreVertical className="w-4 h-4" />
+                    {/* Upload Button */}
+                    <div className="flex justify-end">
+                      <Dialog open={showUploadDialog} onOpenChange={setShowUploadDialog}>
+                        <DialogTrigger asChild>
+                          <Button className="bg-blue-600 hover:bg-blue-700 text-white">
+                            <Upload className="w-5 h-5 mr-2" />
+                            Upload Document
                           </Button>
-                        </DropdownMenuTrigger>
-                        <DropdownMenuContent>
-                          <DropdownMenuItem>
-                            <Eye className="w-4 h-4 mr-2" />
-                            View
-                          </DropdownMenuItem>
-                          <DropdownMenuItem>
-                            <Download className="w-4 h-4 mr-2" />
-                            Download
-                          </DropdownMenuItem>
-                          <DropdownMenuItem>
-                            <Share className="w-4 h-4 mr-2" />
-                            Share
-                          </DropdownMenuItem>
-                        </DropdownMenuContent>
-                      </DropdownMenu>
+                        </DialogTrigger>
+                        <DialogContent className="glass-panel max-w-2xl">
+                          <DialogHeader>
+                            <DialogTitle className="text-2xl font-bold bg-gradient-to-r from-indigo-800 to-purple-700 bg-clip-text text-transparent">
+                              Upload New Document
+                            </DialogTitle>
+                          </DialogHeader>
+
+                          <div className="space-y-4 mt-6">
+                            <div>
+                              <Label htmlFor="file">File *</Label>
+                              <Input
+                                id="file"
+                                type="file"
+                                onChange={(e) => setUploadForm({ ...uploadForm, file: e.target.files?.[0] || null })}
+                                className="glass-input"
+                                data-testid="input-file-upload"
+                              />
+                            </div>
+
+                            <div>
+                              <Label htmlFor="name">Document Name *</Label>
+                              <Input
+                                id="name"
+                                value={uploadForm.name}
+                                onChange={(e) => setUploadForm({ ...uploadForm, name: e.target.value })}
+                                placeholder="Enter document name"
+                                className="glass-input"
+                                data-testid="input-document-name"
+                              />
+                            </div>
+
+                            <div>
+                              <Label htmlFor="description">Description</Label>
+                              <Textarea
+                                id="description"
+                                value={uploadForm.description}
+                                onChange={(e) => setUploadForm({ ...uploadForm, description: e.target.value })}
+                                placeholder="Enter document description"
+                                className="glass-input"
+                                data-testid="textarea-document-description"
+                              />
+                            </div>
+
+                            <div className="grid grid-cols-2 gap-4">
+                              <div>
+                                <Label htmlFor="category">Category *</Label>
+                                <Select
+                                  value={uploadForm.category}
+                                  onValueChange={(value) => setUploadForm({ ...uploadForm, category: value })}
+                                >
+                                  <SelectTrigger className="glass-input" data-testid="select-document-category">
+                                    <SelectValue placeholder="Select category" />
+                                  </SelectTrigger>
+                                  <SelectContent>
+                                    {DOCUMENT_CATEGORIES.map((category) => (
+                                      <SelectItem key={category} value={category}>
+                                        {category.charAt(0).toUpperCase() + category.slice(1)}
+                                      </SelectItem>
+                                    ))}
+                                  </SelectContent>
+                                </Select>
+                              </div>
+
+                              <div>
+                                <Label htmlFor="type">Type</Label>
+                                <Select
+                                  value={uploadForm.type}
+                                  onValueChange={(value) => setUploadForm({ ...uploadForm, type: value })}
+                                >
+                                  <SelectTrigger className="glass-input" data-testid="select-document-type">
+                                    <SelectValue placeholder="Select type" />
+                                  </SelectTrigger>
+                                  <SelectContent>
+                                    {DOCUMENT_TYPES.map((type) => (
+                                      <SelectItem key={type} value={type}>
+                                        {type.charAt(0).toUpperCase() + type.slice(1)}
+                                      </SelectItem>
+                                    ))}
+                                  </SelectContent>
+                                </Select>
+                              </div>
+                            </div>
+
+                            <div className="grid grid-cols-2 gap-4">
+                              <div>
+                                <Label htmlFor="propertyId">Project</Label>
+                                <Select
+                                  value={uploadForm.propertyId}
+                                  onValueChange={(value) => setUploadForm({ ...uploadForm, propertyId: value })}
+                                >
+                                  <SelectTrigger className="glass-input" data-testid="select-document-project">
+                                    <SelectValue placeholder="Select project" />
+                                  </SelectTrigger>
+                                  <SelectContent>
+                                    {projects.map((project: any) => (
+                                      <SelectItem key={project.id} value={project.id}>
+                                        {project.name}
+                                      </SelectItem>
+                                    ))}
+                                  </SelectContent>
+                                </Select>
+                              </div>
+
+                              <div>
+                                <Label htmlFor="accessLevel">Access Level</Label>
+                                <Select
+                                  value={uploadForm.accessLevel}
+                                  onValueChange={(value) => setUploadForm({ ...uploadForm, accessLevel: value })}
+                                >
+                                  <SelectTrigger className="glass-input" data-testid="select-access-level">
+                                    <SelectValue placeholder="Select access level" />
+                                  </SelectTrigger>
+                                  <SelectContent>
+                                    {ACCESS_LEVELS.map((level) => (
+                                      <SelectItem key={level.value} value={level.value}>
+                                        <span className="flex items-center gap-2">
+                                          {level.icon} {level.label}
+                                        </span>
+                                      </SelectItem>
+                                    ))}
+                                  </SelectContent>
+                                </Select>
+                              </div>
+                            </div>
+
+                            <div>
+                              <Label htmlFor="tags">Tags (comma-separated)</Label>
+                              <Input
+                                id="tags"
+                                value={uploadForm.tags}
+                                onChange={(e) => setUploadForm({ ...uploadForm, tags: e.target.value })}
+                                placeholder="e.g., contract, important, legal"
+                                className="glass-input"
+                                data-testid="input-document-tags"
+                              />
+                            </div>
+
+                            <div className="flex justify-end gap-3 pt-4">
+                              <Button 
+                                variant="outline" 
+                                onClick={() => setShowUploadDialog(false)}
+                                className="bg-white/50 border-white/30"
+                                data-testid="button-cancel-upload"
+                              >
+                                Cancel
+                              </Button>
+                              <Button 
+                                onClick={handleUpload}
+                                disabled={uploadMutation.isPending}
+                                className="bg-gradient-to-r from-indigo-600 to-purple-600 hover:from-indigo-700 hover:to-purple-700"
+                                data-testid="button-confirm-upload"
+                              >
+                                {uploadMutation.isPending ? 'Uploading...' : 'Upload Document'}
+                              </Button>
+                            </div>
+                          </div>
+                        </DialogContent>
+                      </Dialog>
                     </div>
                   </div>
                 </div>
-              ))}
-            </div>
-          )}
-        </div>
-      </div>
-
-      {/* Document Categories Section */}
-      <div className="relative z-10">
-        <div className="bg-white/[0.15] backdrop-blur-lg border border-white/[0.1] shadow-lg shadow-white/10 rounded-3xl p-6">
-          <h2 className="text-2xl font-bold text-white mb-6">Document Categories</h2>
-          
-          <div className="grid grid-cols-1 md:grid-cols-2 lg:grid-cols-4 gap-6">
-            {/* Plans & Drawings */}
-            <div className="bg-white/[0.15] backdrop-blur-lg border border-white/[0.1] shadow-lg shadow-white/10 rounded-2xl p-6 hover:bg-white/[0.2] transition-all duration-300 cursor-pointer">
-              <div className="w-12 h-12 bg-blue-500/20 rounded-xl flex items-center justify-center mb-4">
-                <FileText className="w-6 h-6 text-blue-400" />
+
+                {/* Search and Filters */}
+                <div className="relative z-10 mb-8">
+                  <div className="glass-panel p-6">
+                    <div className="flex flex-col lg:flex-row gap-4">
+                      {/* Search Input */}
+                      <div className="flex-1 relative">
+                        <Search className="absolute left-3 top-1/2 transform -translate-y-1/2 text-gray-400" />
+                        <Input
+                          placeholder="Search documents..."
+                          className="glass-input pl-10"
+                          value={searchQuery}
+                          onChange={(e) => setSearchQuery(e.target.value)}
+                        />
+                      </div>
+
+                      {/* Filters */}
+                      <div className="flex flex-wrap gap-3">
+                        <Select value={filters.category} onValueChange={(value) => setFilters({ ...filters, category: value })}>
+                          <SelectTrigger className="glass-input w-40">
+                            <SelectValue placeholder="Category" />
+                          </SelectTrigger>
+                          <SelectContent>
+                            <SelectItem value="all">All Categories</SelectItem>
+                            {DOCUMENT_CATEGORIES.map((category) => (
+                              <SelectItem key={category} value={category}>
+                                {category.charAt(0).toUpperCase() + category.slice(1)}
+                              </SelectItem>
+                            ))}
+                          </SelectContent>
+                        </Select>
+
+                        <Select value={filters.status} onValueChange={(value) => setFilters({ ...filters, status: value })}>
+                          <SelectTrigger className="w-32 glass-input" data-testid="filter-status">
+                            <SelectValue placeholder="Status" />
+                          </SelectTrigger>
+                          <SelectContent>
+                            <SelectItem value="all">All Status</SelectItem>
+                            <SelectItem value="draft">Draft</SelectItem>
+                            <SelectItem value="review">Review</SelectItem>
+                            <SelectItem value="approved">Approved</SelectItem>
+                            <SelectItem value="rejected">Rejected</SelectItem>
+                            <SelectItem value="archived">Archived</SelectItem>
+                          </SelectContent>
+                        </Select>
+
+                        <Select value={filters.propertyId} onValueChange={(value) => setFilters({ ...filters, propertyId: value })}>
+                          <SelectTrigger className="glass-input w-40" data-testid="filter-project">
+                            <SelectValue placeholder="Project" />
+                          </SelectTrigger>
+                          <SelectContent>
+                            <SelectItem value="all">All Projects</SelectItem>
+                            {projects.map((project: any) => (
+                              <SelectItem key={project.id} value={project.id}>
+                                {project.name}
+                              </SelectItem>
+                            ))}
+                          </SelectContent>
+                        </Select>
+
+                        <Button 
+                          variant="outline" 
+                          onClick={() => setFilters({ category: "all", type: "all", status: "all", accessLevel: "all", propertyId: "all" })}
+                          className="bg-white/50 border-white/30"
+                          data-testid="button-clear-filters"
+                        >
+                          <Filter className="w-4 h-4 mr-2" />
+                          Clear
+                        </Button>
+                      </div>
+                    </div>
+                  </div>
+                </div>
+
+                {/* Documents Grid */}
+                <div className="relative z-10">
+                  <div className="grid grid-cols-1 md:grid-cols-2 lg:grid-cols-3 gap-6">
+                    {documents.map((document: Document) => (
+                      <div key={document.id} className="glass-panel p-4 hover:shadow-2xl transition-all duration-300">
+                        <CardHeader className="pb-3">
+                          <div className="flex items-start justify-between">
+                            <div className="flex items-center gap-3 flex-1">
+                              <div className="p-2 bg-gradient-to-br from-indigo-100 to-purple-100 rounded-lg">
+                                {getFileIcon(document.mimeType)}
+                              </div>
+                              <div className="flex-1 min-w-0">
+                                <CardTitle className="text-sm font-semibold text-gray-800 truncate" title={document.name}>
+                                  {document.name}
+                                </CardTitle>
+                                <p className="text-xs text-gray-500 mt-1">
+                                  v{document.version} • {formatFileSize(document.fileSize)}
+                                </p>
+                              </div>
+                            </div>
+
+                            <DropdownMenu>
+                              <DropdownMenuTrigger asChild>
+                                <Button variant="ghost" size="sm" className="opacity-0 group-hover:opacity-100 transition-opacity">
+                                  <MoreVertical className="w-4 h-4" />
+                                </Button>
+                              </DropdownMenuTrigger>
+                              <DropdownMenuContent align="end" className="bg-white/95 backdrop-blur border-white/20">
+                                <DropdownMenuItem onClick={() => { setSelectedDocument(document); setShowDocumentDetails(true); }}>
+                                  <Eye className="w-4 h-4 mr-2" />
+                                  View Details
+                                </DropdownMenuItem>
+                                <DropdownMenuItem>
+                                  <Download className="w-4 h-4 mr-2" />
+                                  Download
+                                </DropdownMenuItem>
+                                <DropdownMenuItem>
+                                  <Share className="w-4 h-4 mr-2" />
+                                  Share
+                                </DropdownMenuItem>
+                                {document.status === 'review' && (
+                                  <>
+                                    <DropdownMenuItem onClick={() => approveDocumentMutation.mutate({ id: document.id })}>
+                                      <CheckCircle2 className="w-4 h-4 mr-2" />
+                                      Approve
+                                    </DropdownMenuItem>
+                                    <DropdownMenuItem onClick={() => rejectDocumentMutation.mutate({ id: document.id, comments: 'Rejected via quick action' })}>
+                                      <XCircle className="w-4 h-4 mr-2" />
+                                      Reject
+                                    </DropdownMenuItem>
+                                  </>
+                                )}
+                                <DropdownMenuItem 
+                                  onClick={() => archiveDocumentMutation.mutate({ id: document.id, reason: 'Archived via quick action' })}
+                                  className="text-red-600"
+                                >
+                                  <Archive className="w-4 h-4 mr-2" />
+                                  Archive
+                                </DropdownMenuItem>
+                              </DropdownMenuContent>
+                            </DropdownMenu>
+                          </div>
+                        </CardHeader>
+
+                        <CardContent className="space-y-4">
+                          <div className="flex items-center justify-between">
+                            {getStatusBadge(document.status)}
+                            <Badge variant="outline" className="text-xs">
+                              {document.category}
+                            </Badge>
+                          </div>
+
+                          {document.description && (
+                            <p className="text-sm text-gray-600 line-clamp-2">
+                              {document.description}
+                            </p>
+                          )}
+
+                          {document.tags && document.tags.length > 0 && (
+                            <div className="flex flex-wrap gap-1">
+                              {document.tags.slice(0, 3).map((tag, index) => (
+                                <Badge key={index} variant="secondary" className="text-xs bg-indigo-100 text-indigo-700">
+                                  <Tag className="w-3 h-3 mr-1" />
+                                  {tag}
+                                </Badge>
+                              ))}
+                              {document.tags.length > 3 && (
+                                <Badge variant="secondary" className="text-xs bg-gray-100 text-gray-600">
+                                  +{document.tags.length - 3}
+                                </Badge>
+                              )}
+                            </div>
+                          )}
+
+                          <div className="flex items-center justify-between text-xs text-gray-500">
+                            <div className="flex items-center gap-1">
+                              <User className="w-3 h-3" />
+                              {document.uploadedBy}
+                            </div>
+                            <div className="flex items-center gap-1">
+                              <Calendar className="w-3 h-3" />
+                              {new Date(document.createdAt).toLocaleDateString()}
+                            </div>
+                          </div>
+                        </CardContent>
+                      </div>
+                    ))}
+                  </div>
+                </div>
+
+                {/* Document Details Dialog */}
+                <Dialog open={showDocumentDetails} onOpenChange={setShowDocumentDetails}>
+                  <DialogContent className="glass-panel max-w-4xl max-h-[90vh] overflow-y-auto">
+                    {selectedDocument && (
+                      <>
+                        <DialogHeader>
+                          <DialogTitle className="text-2xl font-bold bg-gradient-to-r from-indigo-800 to-purple-700 bg-clip-text text-transparent flex items-center gap-3">
+                            {getFileIcon(selectedDocument.mimeType)}
+                            {selectedDocument.name}
+                          </DialogTitle>
+                        </DialogHeader>
+
+                        <Tabs defaultValue="details" className="mt-6">
+                          <TabsList className="grid w-full grid-cols-4 bg-white/50">
+                            <TabsTrigger value="details">Details</TabsTrigger>
+                            <TabsTrigger value="versions">Versions</TabsTrigger>
+                            <TabsTrigger value="comments">Comments</TabsTrigger>
+                            <TabsTrigger value="sharing">Sharing</TabsTrigger>
+                          </TabsList>
+
+                          <TabsContent value="details" className="space-y-6 mt-6">
+                            <div className="grid grid-cols-2 gap-6">
+                              <div className="space-y-4">
+                                <div>
+                                  <Label className="text-sm font-medium text-gray-700">Description</Label>
+                                  <p className="text-sm text-gray-600 mt-1">
+                                    {selectedDocument.description || 'No description provided'}
+                                  </p>
+                                </div>
+
+                                <div>
+                                  <Label className="text-sm font-medium text-gray-700">Category</Label>
+                                  <p className="text-sm text-gray-600 mt-1 capitalize">{selectedDocument.category}</p>
+                                </div>
+
+                                <div>
+                                  <Label className="text-sm font-medium text-gray-700">Type</Label>
+                                  <p className="text-sm text-gray-600 mt-1 capitalize">{selectedDocument.type}</p>
+                                </div>
+
+                                <div>
+                                  <Label className="text-sm font-medium text-gray-700">Tags</Label>
+                                  <div className="flex flex-wrap gap-1 mt-1">
+                                    {selectedDocument.tags && selectedDocument.tags.length > 0 ? (
+                                      selectedDocument.tags.map((tag, index) => (
+                                        <Badge key={index} variant="secondary" className="text-xs">
+                                          {tag}
+                                        </Badge>
+                                      ))
+                                    ) : (
+                                      <p className="text-sm text-gray-500">No tags</p>
+                                    )}
+                                  </div>
+                                </div>
+                              </div>
+
+                              <div className="space-y-4">
+                                <div>
+                                  <Label className="text-sm font-medium text-gray-700">File Information</Label>
+                                  <div className="bg-white/50 rounded-lg p-3 mt-1 space-y-2">
+                                    <div className="flex justify-between text-sm">
+                                      <span className="text-gray-600">File name:</span>
+                                      <span className="font-medium">{selectedDocument.fileName}</span>
+                                    </div>
+                                    <div className="flex justify-between text-sm">
+                                      <span className="text-gray-600">Size:</span>
+                                      <span className="font-medium">{formatFileSize(selectedDocument.fileSize)}</span>
+                                    </div>
+                                    <div className="flex justify-between text-sm">
+                                      <span className="text-gray-600">Type:</span>
+                                      <span className="font-medium">{selectedDocument.mimeType}</span>
+                                    </div>
+                                    <div className="flex justify-between text-sm">
+                                      <span className="text-gray-600">Version:</span>
+                                      <span className="font-medium">v{selectedDocument.version}</span>
+                                    </div>
+                                  </div>
+                                </div>
+
+                                <div>
+                                  <Label className="text-sm font-medium text-gray-700">Status & Access</Label>
+                                  <div className="bg-white/50 rounded-lg p-3 mt-1 space-y-2">
+                                    <div className="flex justify-between items-center text-sm">
+                                      <span className="text-gray-600">Status:</span>
+                                      {getStatusBadge(selectedDocument.status)}
+                                    </div>
+                                    <div className="flex justify-between items-center text-sm">
+                                      <span className="text-gray-600">Access Level:</span>
+                                      <Badge variant="outline" className="capitalize">
+                                        <Shield className="w-3 h-3 mr-1" />
+                                        {selectedDocument.accessLevel.replace('_', ' ')}
+                                      </Badge>
+                                    </div>
+                                  </div>
+                                </div>
+
+                                <div>
+                                  <Label className="text-sm font-medium text-gray-700">Timeline</Label>
+                                  <div className="bg-white/50 rounded-lg p-3 mt-1 space-y-2">
+                                    <div className="flex justify-between text-sm">
+                                      <span className="text-gray-600">Uploaded:</span>
+                                      <span className="font-medium">{new Date(selectedDocument.createdAt).toLocaleString()}</span>
+                                    </div>
+                                    <div className="flex justify-between text-sm">
+                                      <span className="text-gray-600">Modified:</span>
+                                      <span className="font-medium">{new Date(selectedDocument.updatedAt).toLocaleString()}</span>
+                                    </div>
+                                    <div className="flex justify-between text-sm">
+                                      <span className="text-gray-600">Uploaded by:</span>
+                                      <span className="font-medium">{selectedDocument.uploadedBy}</span>
+                                    </div>
+                                    <div className="flex justify-between text-sm">
+                                      <span className="text-gray-600">Last modified by:</span>
+                                      <span className="font-medium">{selectedDocument.lastModifiedBy}</span>
+                                    </div>
+                                  </div>
+                                </div>
+                              </div>
+                            </div>
+
+                            <div className="flex justify-end gap-3 pt-4 border-t border-white/20">
+                              <Button variant="outline" className="bg-white/50 border-white/30">
+                                <Download className="w-4 h-4 mr-2" />
+                                Download
+                              </Button>
+                              <Button variant="outline" className="bg-white/50 border-white/30">
+                                <Share className="w-4 h-4 mr-2" />
+                                Share
+                              </Button>
+                              {selectedDocument.status === 'review' && (
+                                <>
+                                  <Button 
+                                    onClick={() => approveDocumentMutation.mutate({ id: selectedDocument.id })}
+                                    className="bg-green-600 hover:bg-green-700 text-white"
+                                  >
+                                    <CheckCircle2 className="w-4 h-4 mr-2" />
+                                    Approve
+                                  </Button>
+                                  <Button 
+                                    variant="destructive"
+                                    onClick={() => rejectDocumentMutation.mutate({ id: selectedDocument.id, comments: 'Rejected from details view' })}
+                                  >
+                                    <XCircle className="w-4 h-4 mr-2" />
+                                    Reject
+                                  </Button>
+                                </>
+                              )}
+                            </div>
+                          </TabsContent>
+
+                          <TabsContent value="versions" className="mt-6">
+                            <div className="text-center py-8">
+                              <History className="w-12 h-12 text-gray-400 mx-auto mb-4" />
+                              <h3 className="text-lg font-semibold text-gray-700 mb-2">Version History</h3>
+                              <p className="text-gray-500">Version management features coming soon</p>
+                            </div>
+                          </TabsContent>
+
+                          <TabsContent value="comments" className="mt-6">
+                            <div className="text-center py-8">
+                              <MessageSquare className="w-12 h-12 text-gray-400 mx-auto mb-4" />
+                              <h3 className="text-lg font-semibold text-gray-700 mb-2">Comments & Reviews</h3>
+                              <p className="text-gray-500">Comment system features coming soon</p>
+                            </div>
+                          </TabsContent>
+
+                          <TabsContent value="sharing" className="mt-6">
+                            <div className="text-center py-8">
+                              <ExternalLink className="w-12 h-12 text-gray-400 mx-auto mb-4" />
+                              <h3 className="text-lg font-semibold text-gray-700 mb-2">Sharing & Permissions</h3>
+                              <p className="text-gray-500">Document sharing features coming soon</p>
+                            </div>
+                          </TabsContent>
+                        </Tabs>
+                      </>
+                    )}
+                  </DialogContent>
+                </Dialog>
               </div>
-              <h3 className="font-semibold text-white mb-2">Plans & Drawings</h3>
-              <p className="text-sm text-gray-300 mb-4">Architectural and engineering plans</p>
-              <p className="text-2xl font-bold text-blue-400">{documents.filter((d: any) => d.category === 'plans').length} files</p>
-            </div>
-
-            {/* Photos & Media */}
-            <div className="bg-white/[0.15] backdrop-blur-lg border border-white/[0.1] shadow-lg shadow-white/10 rounded-2xl p-6 hover:bg-white/[0.2] transition-all duration-300 cursor-pointer">
-              <div className="w-12 h-12 bg-gray-500/20 rounded-xl flex items-center justify-center mb-4">
-                <Image className="w-6 h-6 text-gray-400" />
+            );
+          }
+                            </div>
+                          </TabsContent>
+
+                          <TabsContent value="versions" className="mt-6">
+                            <div className="text-center py-8">
+                              <History className="w-12 h-12 text-gray-400 mx-auto mb-4" />
+                              <h3 className="text-lg font-semibold text-gray-700 mb-2">Version History</h3>
+                              <p className="text-gray-500">Version management features coming soon</p>
+                            </div>
+                          </TabsContent>
+
+                          <TabsContent value="comments" className="mt-6">
+                            <div className="text-center py-8">
+                              <MessageSquare className="w-12 h-12 text-gray-400 mx-auto mb-4" />
+                              <h3 className="text-lg font-semibold text-gray-700 mb-2">Comments & Reviews</h3>
+                              <p className="text-gray-500">Comment system features coming soon</p>
+                            </div>
+                          </TabsContent>
+
+                          <TabsContent value="sharing" className="mt-6">
+                            <div className="text-center py-8">
+                              <ExternalLink className="w-12 h-12 text-gray-400 mx-auto mb-4" />
+                              <h3 className="text-lg font-semibold text-gray-700 mb-2">Sharing & Permissions</h3>
+                              <p className="text-gray-500">Document sharing features coming soon</p>
+                            </div>
+                          </TabsContent>
+                        </Tabs>
+                      </>
+                    )}
+                  </DialogContent>
+                </Dialog>
               </div>
-              <h3 className="font-semibold text-white mb-2">Photos & Media</h3>
-              <p className="text-sm text-gray-300 mb-4">Progress photos and videos</p>
-              <p className="text-2xl font-bold text-gray-400">{documents.filter((d: any) => d.category === 'photos').length} files</p>
-            </div>
-
-            {/* Permits & Legal */}
-            <div className="bg-white/[0.15] backdrop-blur-lg border border-white/[0.1] shadow-lg shadow-white/10 rounded-2xl p-6 hover:bg-white/[0.2] transition-all duration-300 cursor-pointer">
-              <div className="w-12 h-12 bg-blue-500/20 rounded-xl flex items-center justify-center mb-4">
-                <Shield className="w-6 h-6 text-blue-400" />
-              </div>
-              <h3 className="font-semibold text-white mb-2">Permits & Legal</h3>
-              <p className="text-sm text-gray-300 mb-4">Official documentation</p>
-              <p className="text-2xl font-bold text-blue-400">{documents.filter((d: any) => d.category === 'permits' || d.category === 'legal').length} files</p>
-            </div>
-
-            {/* Contracts */}
-            <div className="bg-white/[0.15] backdrop-blur-lg border border-white/[0.1] shadow-lg shadow-white/10 rounded-2xl p-6 hover:bg-white/[0.2] transition-all duration-300 cursor-pointer">
-              <div className="w-12 h-12 bg-gray-500/20 rounded-xl flex items-center justify-center mb-4">
-                <FileText className="w-6 h-6 text-gray-400" />
-              </div>
-              <h3 className="font-semibold text-white mb-2">Contracts</h3>
-              <p className="text-sm text-gray-300 mb-4">Vendor and client agreements</p>
-              <p className="text-2xl font-bold text-gray-400">{documents.filter((d: any) => d.category === 'contracts').length} files</p>
-            </div>
-          </div>
-        </div>
-      </div>
-    </div>
-  );
-}
-                  </div>
-                </TabsContent>
-
-                <TabsContent value="versions" className="mt-6">
-                  <div className="text-center py-8">
-                    <History className="w-12 h-12 text-gray-400 mx-auto mb-4" />
-                    <h3 className="text-lg font-semibold text-gray-700 mb-2">Version History</h3>
-                    <p className="text-gray-500">Version management features coming soon</p>
-                  </div>
-                </TabsContent>
-
-                <TabsContent value="comments" className="mt-6">
-                  <div className="text-center py-8">
-                    <MessageSquare className="w-12 h-12 text-gray-400 mx-auto mb-4" />
-                    <h3 className="text-lg font-semibold text-gray-700 mb-2">Comments & Reviews</h3>
-                    <p className="text-gray-500">Comment system features coming soon</p>
-                  </div>
-                </TabsContent>
-
-                <TabsContent value="sharing" className="mt-6">
-                  <div className="text-center py-8">
-                    <ExternalLink className="w-12 h-12 text-gray-400 mx-auto mb-4" />
-                    <h3 className="text-lg font-semibold text-gray-700 mb-2">Sharing & Permissions</h3>
-                    <p className="text-gray-500">Document sharing features coming soon</p>
-                  </div>
-                </TabsContent>
-              </Tabs>
-            </>
-          )}
-        </DialogContent>
-      </Dialog>
-    </div>
-  );
-}+            );
+          }